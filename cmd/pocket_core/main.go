// This package is the starting point of the CLI.
package main

import (
	"bufio"
	"fmt"
	"github.com/pokt-network/pocket-core/config"
	"github.com/pokt-network/pocket-core/crypto"
	"github.com/pokt-network/pocket-core/logs"
	"github.com/pokt-network/pocket-core/message"
	"github.com/pokt-network/pocket-core/peers"
	"github.com/pokt-network/pocket-core/rpc"
	"os"
)

// "main.go" is the entry point of the client.

/*
"init" is a built in function that is automatically called before main.
*/
func init() {
	crypto.GenerateSeed() // generates seed for randomization
}

/*
"main" is the starting function of the client.
 Keep main as light as possible by calling accessory functions.
*/
func main() {
	startClient() // see function call below
}

/*
"manualPeers" checks if manual peers are specified and adds them to the peerlist.
*/
func manualPeers() {
	if config.GetConfigInstance().ManPeers { // if flag enabled
		peers.ManualPeersFile(config.GetConfigInstance().PeerFile) // add peers from file
	}
}

/*
"startClient" Starts the client with the given initial configuration.
*/
func startClient() {
<<<<<<< HEAD
	config.GetConfigInstance()                                        // initializes the configuration from flags and defaults.
	config.BuildConfiguration()                                       // builds the proper structure on pc for core client to operate.
	config.PrintConfiguration()                                       // print the configuration the the cmd.
	manualPeers()                                                     // check for manual peers
	logs.NewLog("Started client", logs.InfoLevel, logs.JSONLogFormat) // log start message
	rpc.RunAPIEndpoints()                                             // runs the server endpoints for client and relay api.
	fmt.Print("Press any key + 'Return' to quit: ")                   // prompt user to exit
	input := bufio.NewScanner(os.Stdin)                               // unnecessary temporary entry
	input.Scan()                                                      // wait
=======
	config.InitializeConfiguration()                                			// initializes the configuration from flags and defaults.
	config.BuildConfiguration()                                     			// builds the proper structure on pc for core client to operate.
	config.PrintConfiguration()                                     			// print the configuration the the cmd.
	manualPeers()                                                   			// check for manual peers
	logs.NewLog("Started client", logs.InfoLevel, logs.JSONLogFormat) 	// log start message
	rpc.RunAPIEndpoints()                                           			// runs the server endpoints for client and relay api.
	message.RunMessageServers()												// runs servers for messages
	fmt.Print("Press any key + 'Return' to quit: ")                 			// prompt user to exit
	input := bufio.NewScanner(os.Stdin)                             			// unnecessary temporary entry
	input.Scan()                                                    			// wait
>>>>>>> 82c17b41
}<|MERGE_RESOLUTION|>--- conflicted
+++ resolved
@@ -43,18 +43,7 @@
 "startClient" Starts the client with the given initial configuration.
 */
 func startClient() {
-<<<<<<< HEAD
 	config.GetConfigInstance()                                        // initializes the configuration from flags and defaults.
-	config.BuildConfiguration()                                       // builds the proper structure on pc for core client to operate.
-	config.PrintConfiguration()                                       // print the configuration the the cmd.
-	manualPeers()                                                     // check for manual peers
-	logs.NewLog("Started client", logs.InfoLevel, logs.JSONLogFormat) // log start message
-	rpc.RunAPIEndpoints()                                             // runs the server endpoints for client and relay api.
-	fmt.Print("Press any key + 'Return' to quit: ")                   // prompt user to exit
-	input := bufio.NewScanner(os.Stdin)                               // unnecessary temporary entry
-	input.Scan()                                                      // wait
-=======
-	config.InitializeConfiguration()                                			// initializes the configuration from flags and defaults.
 	config.BuildConfiguration()                                     			// builds the proper structure on pc for core client to operate.
 	config.PrintConfiguration()                                     			// print the configuration the the cmd.
 	manualPeers()                                                   			// check for manual peers
@@ -64,5 +53,4 @@
 	fmt.Print("Press any key + 'Return' to quit: ")                 			// prompt user to exit
 	input := bufio.NewScanner(os.Stdin)                             			// unnecessary temporary entry
 	input.Scan()                                                    			// wait
->>>>>>> 82c17b41
 }