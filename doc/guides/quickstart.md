--- conflicted
+++ resolved
@@ -254,7 +254,6 @@
 
 ### Pocket
 
-<<<<<<< HEAD
 * **"data\_dir"**: The data directory of Pocket Core \(should be the same directory as Tendermint data dir\)
 * **"genesis\_file"**: The name of the genesis file
 * **"chains\_name"**: The name of the chains file
@@ -263,18 +262,7 @@
 * **"keybase\_name"**: The name of the keybase
 * **"rpc\_port"**: The port of Pocket Core's RPC
 * **"rpc\_timeout"**: The amount of time Pocket should wait on a request before timing out (ms).
-* **"client\_block\_sync\_allowance"**: The +/- allowance in blocks for of a relay request \(security mechanism that can
-=======
-- **"data_dir"**: The data directory of Pocket Core \(should be the same directory as Tendermint data dir\)
-- **"genesis_file"**: The name of the genesis file
-- **"chains_name"**: The name of the chains file
-- **"evidence_db_name"**: The name of the EvidenceDB \(where Pocket Core store's Relay Evidence\)
-- **"tendermint_uri"**: The RPC Port of Tendermint \(also defined above in Tendermint/RPC\)
-- **"keybase_name"**: The name of the keybase
-- **"rpc_port"**: The port of Pocket Core's RPC
-- **"client_block_sync_allowance"**: The +/- allowance in blocks for of a relay request \(security mechanism that can
->>>>>>> a3690640
-  help filter misconfigured clients\)
+* **"client\_block\_sync\_allowance"**: The +/- allowance in blocks for of a relay request \(security mechanism that can help filter misconfigured clients\)
 - **"max_evidence_cache_entries"**: Maximum number of relay evidence stored in cache memory
 - **"max_session_cache_entries"**: Maximum number of sessions stored in cache memory
 - **"json_sort_relay_responses"**: Detect and sort if relay response is in json \(can help response comparisons if
