package codec

import (
	"errors"
	"fmt"
	"math"
	"sort"
	"strconv"
	"strings"

	"github.com/gogo/protobuf/proto"
	"github.com/pokt-network/pocket-core/codec/types"
	tmTypes "github.com/tendermint/tendermint/types"
)

type Codec struct {
	protoCdc        *ProtoCodec
	legacyCdc       *LegacyAmino
	upgradeOverride int
}

func NewCodec(anyUnpacker types.AnyUnpacker) *Codec {
	return &Codec{
		protoCdc:        NewProtoCodec(anyUnpacker),
		legacyCdc:       NewLegacyAminoCodec(),
		upgradeOverride: -1,
	}
}

var (
	UpgradeFeatureMap                      = make(map[string]int64)
	UpgradeHeight                    int64 = math.MaxInt64
	OldUpgradeHeight                 int64 = 0
	NotProtoCompatibleInterfaceError       = errors.New("the interface passed for encoding does not implement proto marshaller")
	TestMode                         int64 = 0
)

const (
	UpgradeCodecHeight           = int64(30024)
	CodecChainHaltHeight         = int64(30334)
	ValidatorSplitHeight         = int64(45353)
	NonCustodial1RollbackHeight  = int64(69583)
	NonCustodial2AllowanceHeight = int64(74622)
	UpgradeCodecUpdateKey        = "CODEC"
	ValidatorSplitUpdateKey      = "SPLIT"
	NonCustodialUpdateKey        = "NCUST"
	TxCacheEnhancementKey        = "REDUP"
	MaxRelayProtKey              = "MREL"
	ReplayBurnKey                = "REPBR"
	BlockSizeModifyKey           = "BLOCK"
	RSCALKey                     = "RSCAL"
	VEDITKey                     = "VEDIT"
<<<<<<< HEAD
	OutputAddressEditKey         = "OEDIT"
=======
	ClearUnjailedValSessionKey   = "CRVAL"
>>>>>>> 410e12c3
)

func GetCodecUpgradeHeight() int64 {
	if UpgradeHeight >= UpgradeCodecHeight {
		return UpgradeCodecHeight
	} else {
		if OldUpgradeHeight != 0 && OldUpgradeHeight < UpgradeHeight {
			return OldUpgradeHeight
		} else {
			return UpgradeHeight
		}
	}
}

func (cdc *Codec) RegisterStructure(o interface{}, name string) {
	cdc.legacyCdc.RegisterConcrete(o, name, nil)
}

func (cdc *Codec) SetUpgradeOverride(b bool) {
	if b {
		cdc.upgradeOverride = 1
	} else {
		cdc.upgradeOverride = 0
	}
}

func (cdc *Codec) DisableUpgradeOverride() {
	cdc.upgradeOverride = -1
}

func (cdc *Codec) RegisterInterface(name string, iface interface{}, impls ...proto.Message) {
	res, ok := cdc.protoCdc.anyUnpacker.(types.InterfaceRegistry)
	if !ok {
		panic("unable to convert protocodec.anyUnpacker into types.InterfaceRegistry")
	}
	res.RegisterInterface(name, iface, impls...)
	cdc.legacyCdc.Amino.RegisterInterface(iface, nil)
}

func (cdc *Codec) RegisterImplementation(iface interface{}, impls ...proto.Message) {
	res, ok := cdc.protoCdc.anyUnpacker.(types.InterfaceRegistry)
	if !ok {
		panic("unable to convert protocodec.anyUnpacker into types.InterfaceRegistry")
	}
	res.RegisterImplementations(iface, impls...)
}

func (cdc *Codec) MarshalBinaryBare(o interface{}, height int64) ([]byte, error) { // TODO take height as parameter, move upgrade height to this package, switch based on height not upgrade mod
	p, ok := o.(ProtoMarshaler)
	if !ok {
		if cdc.IsAfterCodecUpgrade(height) {
			return nil, NotProtoCompatibleInterfaceError
		}
		return cdc.legacyCdc.MarshalBinaryBare(o)
	} else {
		if cdc.IsAfterCodecUpgrade(height) {
			return cdc.protoCdc.MarshalBinaryBare(p)
		}
		return cdc.legacyCdc.MarshalBinaryBare(p)
	}
}

func (cdc *Codec) MarshalBinaryLengthPrefixed(o interface{}, height int64) ([]byte, error) {
	p, ok := o.(ProtoMarshaler)
	if !ok {
		if cdc.IsAfterCodecUpgrade(height) {
			return nil, NotProtoCompatibleInterfaceError
		}
		return cdc.legacyCdc.MarshalBinaryLengthPrefixed(o)
	} else {
		if cdc.IsAfterCodecUpgrade(height) {
			return cdc.protoCdc.MarshalBinaryLengthPrefixed(p)
		}
		return cdc.legacyCdc.MarshalBinaryLengthPrefixed(p)
	}
}

func (cdc *Codec) UnmarshalBinaryBare(bz []byte, ptr interface{}, height int64) error {
	p, ok := ptr.(ProtoMarshaler)
	if !ok {
		if cdc.IsAfterCodecUpgrade(height) {
			return NotProtoCompatibleInterfaceError
		}
		return cdc.legacyCdc.UnmarshalBinaryBare(bz, ptr)
	}
	if cdc.IsAfterCodecUpgrade(height) {
		if height == UpgradeCodecHeight {
			e := cdc.legacyCdc.UnmarshalBinaryBare(bz, ptr)
			if e != nil {
				return cdc.protoCdc.UnmarshalBinaryBare(bz, p)
			}
			return e
		}
		return cdc.protoCdc.UnmarshalBinaryBare(bz, p)
	}
	e := cdc.legacyCdc.UnmarshalBinaryBare(bz, ptr)
	if e != nil {
		return cdc.protoCdc.UnmarshalBinaryBare(bz, p)
	}
	return e
}

func (cdc *Codec) UnmarshalBinaryLengthPrefixed(bz []byte, ptr interface{}, height int64) error {
	p, ok := ptr.(ProtoMarshaler)
	if !ok {
		if cdc.IsAfterCodecUpgrade(height) {
			return NotProtoCompatibleInterfaceError
		}
		return cdc.legacyCdc.UnmarshalBinaryLengthPrefixed(bz, ptr)
	}
	if cdc.IsAfterCodecUpgrade(height) {
		if height == UpgradeCodecHeight {
			e := cdc.legacyCdc.UnmarshalBinaryLengthPrefixed(bz, ptr)
			if e != nil {
				return cdc.protoCdc.UnmarshalBinaryLengthPrefixed(bz, p)
			}
			return e
		}
		return cdc.protoCdc.UnmarshalBinaryLengthPrefixed(bz, p)
	}
	e := cdc.legacyCdc.UnmarshalBinaryLengthPrefixed(bz, ptr)
	if e != nil {
		return cdc.protoCdc.UnmarshalBinaryLengthPrefixed(bz, p)
	}
	return e
}

func (cdc *Codec) ProtoMarshalBinaryBare(o ProtoMarshaler) ([]byte, error) {
	return cdc.protoCdc.MarshalBinaryBare(o)
}

func (cdc *Codec) LegacyMarshalBinaryBare(o interface{}) ([]byte, error) {
	return cdc.legacyCdc.MarshalBinaryBare(o)
}

func (cdc *Codec) ProtoUnmarshalBinaryBare(bz []byte, ptr ProtoMarshaler) error {
	return cdc.protoCdc.UnmarshalBinaryBare(bz, ptr)
}

func (cdc *Codec) LegacyUnmarshalBinaryBare(bz []byte, ptr interface{}) error {
	return cdc.legacyCdc.UnmarshalBinaryBare(bz, ptr)
}

func (cdc *Codec) ProtoMarshalBinaryLengthPrefixed(o ProtoMarshaler) ([]byte, error) {
	return cdc.protoCdc.MarshalBinaryLengthPrefixed(o)
}

func (cdc *Codec) LegacyMarshalBinaryLengthPrefixed(o interface{}) ([]byte, error) {
	return cdc.legacyCdc.MarshalBinaryLengthPrefixed(o)
}

func (cdc *Codec) ProtoUnmarshalBinaryLengthPrefixed(bz []byte, ptr ProtoMarshaler) error {
	return cdc.protoCdc.UnmarshalBinaryLengthPrefixed(bz, ptr)
}

func (cdc *Codec) LegacyUnmarshalBinaryLengthPrefixed(bz []byte, ptr interface{}) error {
	return cdc.legacyCdc.UnmarshalBinaryLengthPrefixed(bz, ptr)
}

func (cdc *Codec) MarshalJSONIndent(o interface{}, prefix string, indent string) ([]byte, error) {
	return cdc.legacyCdc.MarshalJSONIndent(o, prefix, indent)
}

func (cdc *Codec) MarshalJSON(o interface{}) ([]byte, error) {
	return cdc.legacyCdc.MarshalJSON(o)
}

func (cdc *Codec) UnmarshalJSON(bz []byte, o interface{}) error {
	return cdc.legacyCdc.UnmarshalJSON(bz, o)
}

func (cdc *Codec) MustMarshalJSON(o interface{}) []byte {
	bz, err := cdc.MarshalJSON(o)
	if err != nil {
		panic(err)
	}
	return bz
}

func (cdc *Codec) MustUnmarshalJSON(bz []byte, ptr interface{}) {
	err := cdc.UnmarshalJSON(bz, ptr)
	if err != nil {
		panic(err)
	}
}

func RegisterEvidences(legacy *LegacyAmino, _ *ProtoCodec) {
	tmTypes.RegisterEvidences(legacy.Amino)
}

func (cdc *Codec) AminoCodec() *LegacyAmino {
	return cdc.legacyCdc
}

func (cdc *Codec) ProtoCodec() *ProtoCodec {
	return cdc.protoCdc
}

// IsAfterCodecUpgrade Note: includes the actual upgrade height
func (cdc *Codec) IsAfterCodecUpgrade(height int64) bool {
	if cdc.upgradeOverride != -1 {
		return cdc.upgradeOverride == 1
	}
	return (GetCodecUpgradeHeight() <= height || height == -1) || TestMode <= -1
}

// IsAfterValidatorSplitUpgrade Note: includes the actual upgrade height
func (cdc *Codec) IsAfterValidatorSplitUpgrade(height int64) bool {
	return height >= ValidatorSplitHeight || (height >= UpgradeHeight && UpgradeHeight > GetCodecUpgradeHeight()) || TestMode <= -2
}

// IsAfterNonCustodialUpgrade Note: includes the actual upgrade height
func (cdc *Codec) IsAfterNonCustodialUpgrade(height int64) bool {
	return (UpgradeFeatureMap[NonCustodialUpdateKey] != 0 && height >= UpgradeFeatureMap[NonCustodialUpdateKey]) || TestMode <= -3
}

func (cdc *Codec) IsAfterOutputAddressEditorUpgrade(height int64) bool {
	return (UpgradeFeatureMap[OutputAddressEditKey] != 0 &&
		height >= UpgradeFeatureMap[OutputAddressEditKey]) ||
		TestMode <= -3
}

// IsOnNonCustodialUpgrade Note: includes the actual upgrade height
func (cdc *Codec) IsOnNonCustodialUpgrade(height int64) bool {
	return (UpgradeFeatureMap[NonCustodialUpdateKey] != 0 && height == UpgradeFeatureMap[NonCustodialUpdateKey]) || TestMode <= -3
}

// IsAfterNamedFeatureActivationHeight Note: includes the actual upgrade height
func (cdc *Codec) IsAfterNamedFeatureActivationHeight(height int64, key string) bool {
	return UpgradeFeatureMap[key] != 0 && height >= UpgradeFeatureMap[key]
}

// IsOnNamedFeatureActivationHeight Note: includes the actual upgrade height
func (cdc *Codec) IsOnNamedFeatureActivationHeight(height int64, key string) bool {
	return UpgradeFeatureMap[key] != 0 && height == UpgradeFeatureMap[key]
}

// IsOnNamedFeatureActivationHeightWithTolerance is used to enable certain
// business logic within some tolerance (i.e. only a few blocks) of feature
// activation to have more confidence in the feature's release and avoid
// non-deterministic or hard-to-predict behaviour.
func (cdc *Codec) IsOnNamedFeatureActivationHeightWithTolerance(
	height int64,
	featureKey string,
	tolerance int64,
) bool {
	upgradeHeight := UpgradeFeatureMap[featureKey]
	if upgradeHeight == 0 {
		return false
	}
	minHeight := upgradeHeight - tolerance
	maxHeight := upgradeHeight + tolerance
	return height >= minHeight && height <= maxHeight
}

// Upgrade Utils for feature map

// SliceToExistingMap merge slice to existing map
func SliceToExistingMap(arr []string, m map[string]int64) map[string]int64 {
	var fmap = make(map[string]int64)
	for k, v := range m {
		fmap[k] = v
	}
	for _, v := range arr {
		kv := strings.Split(v, ":")
		i, _ := strconv.ParseInt(kv[1], 10, 64)
		fmap[kv[0]] = i
	}
	return fmap
}

// SliceToMap converts slice to map
func SliceToMap(arr []string) map[string]int64 {
	var fmap = make(map[string]int64)
	for _, v := range arr {
		kv := strings.Split(v, ":")
		i, _ := strconv.ParseInt(kv[1], 10, 64)
		fmap[kv[0]] = i
	}
	return fmap
}

// MapToSlice converts map to slice
func MapToSlice(m map[string]int64) []string {
	var fslice = make([]string, 0)
	for k, v := range m {
		kv := fmt.Sprintf("%s:%d", k, v)
		fslice = append(fslice, kv)
	}
	return fslice
}

// CleanUpgradeFeatureSlice convert slice to map and back to remove duplicates
func CleanUpgradeFeatureSlice(arr []string) []string {
	m := SliceToMap(arr)
	s := MapToSlice(m)
	sort.Strings(s)
	return s
}<|MERGE_RESOLUTION|>--- conflicted
+++ resolved
@@ -50,11 +50,8 @@
 	BlockSizeModifyKey           = "BLOCK"
 	RSCALKey                     = "RSCAL"
 	VEDITKey                     = "VEDIT"
-<<<<<<< HEAD
 	OutputAddressEditKey         = "OEDIT"
-=======
 	ClearUnjailedValSessionKey   = "CRVAL"
->>>>>>> 410e12c3
 )
 
 func GetCodecUpgradeHeight() int64 {
